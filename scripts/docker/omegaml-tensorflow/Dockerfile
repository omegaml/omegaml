# build a jupyterhub launchable tensorflow image
# tensorflow (c) Google Inc, Apache License 2.0
# omegaml (c) one2seven GmbH, Apache License 2.0
# nvidia, cuda distributables (c) NVIDIA Inc, EULA
# see https://github.com/tensorflow/tensorflow
#     https://www.tensorflow.org/install/docker
#     https://docs.nvidia.com/cuda/eula/index.html
#     https://github.com/omegaml/omegaml
<<<<<<< HEAD
FROM tensorflow/tensorflow:2.11.0rc0-gpu-jupyter
=======
FROM tensorflow/tensorflow:2.11.0rc1-gpu-jupyter
>>>>>>> 95d93609
ARG  pypi="https://pypi.org/simple"
ENV  pypi=$pypi
ARG  NB_UID=1000
# system install
USER root
COPY . /app
RUN pip install --upgrade pip -q
RUN pip install -f /app/packages -i $pypi --extra-index-url https://pypi.org/simple/ --pre omegaml[all] jupyterhub jupyterlab
RUN /app/scripts/setupnb.sh
USER $NB_UID<|MERGE_RESOLUTION|>--- conflicted
+++ resolved
@@ -6,11 +6,7 @@
 #     https://www.tensorflow.org/install/docker
 #     https://docs.nvidia.com/cuda/eula/index.html
 #     https://github.com/omegaml/omegaml
-<<<<<<< HEAD
-FROM tensorflow/tensorflow:2.11.0rc0-gpu-jupyter
-=======
 FROM tensorflow/tensorflow:2.11.0rc1-gpu-jupyter
->>>>>>> 95d93609
 ARG  pypi="https://pypi.org/simple"
 ENV  pypi=$pypi
 ARG  NB_UID=1000
